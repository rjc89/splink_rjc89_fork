{
  "$schema": "http://json-schema.org/draft-07/schema#",
  "type": "object",
  "title": "Splink settings",
  "required": ["link_type", "comparisons"],
  "additionalProperties": false,
  "properties": {
    "link_type": {
      "type": "string",
      "title": "The type of data linking task.  Required.",
      "description": "\n\n- When `dedupe_only`, `splink` find duplicates.  User expected to provide a single input dataset. \n\n- When `link_and_dedupe`, `splink` finds links within and between input datasets.  User is expected to provide two or more input datasets. \n\n- When `link_only`,  `splink` finds links between datasets, but does not attempt to deduplicate the datasets (it does not try and find links within each input dataset.) User is expected to provide two or more input datasets.",
      "examples": ["dedupe_only", "link_only", "link_and_dedupe"],
      "enum": ["dedupe_only", "link_only", "link_and_dedupe"]
    },
    "probability_two_random_records_match": {
      "type": "number",
      "title": "The probability that two records chosen at random (with no blocking) are a match.  For example, if there are a million input records and each has on average one match, then this value should be 1/1,000,000.",
      "description": "If you estimate parameters using expectation maximisation (EM), this provides an initial value (prior) from which the EM algorithm will start iterating.  EM will then estimate the true value of this parameter.",
      "default": 0.0001,
      "minimum": 0,
      "maximum": 1,
      "examples": [0.00001, 0.006]
    },
    "em_convergence": {
      "type": "number",
      "title": "Convergence tolerance for the Expectation Maximisation algorithm",
      "description": "The algorithm will stop converging when the maximum of the change in model parameters between iterations is below this value",
      "default": 0.0001,
      "examples": [0.0001, 0.00001, 1e-6],
      "maximum": 0.05,
      "minimum": 1e-12
    },
    "max_iterations": {
      "type": "number",
      "title": "The maximum number of Expectation Maximisation iterations to run (even if convergence has not been reached)",
      "default": 25,
      "examples": [20, 150],
      "maximum": 500,
      "minimum": 0
    },
    "unique_id_column_name": {
      "type": "string",
      "title": "Splink requires that the input dataset has a column that uniquely identifies each reecord.  `unique_id_column_name` is the name of the column in the input dataset representing this unique id",
      "description": "For linking tasks, ids must be unique within each dataset being linked, and do not need to be globally unique across input datasets",
      "default": "unique_id",
      "examples": ["unique_id", "id", "pk"]
    },
    "source_dataset_column_name": {
      "type": "string",
      "title": "The name of the column in the input dataset representing the source dataset",
      "description": "Where we are linking datasets, we can't guarantee that the unique id column is globally unique across datasets, so we combine it with a source_dataset column.  Usually, this is created by Splink for the user",
      "default": "source_dataset",
      "examples": ["source_dataset", "dataset_name"]
    },
    "retain_matching_columns": {
      "type": "boolean",
      "title": "If set to true, each column used by the `comparisons` sql expressions will be retained in output datasets",
      "description": "This is helpful so that the user can inspect matches, but once the comparison vector (gamma) columns are computed, this information is not actually needed by the algorithm.  The algorithm will run faster and use less resources if this is set to false.",
      "default": true,
      "examples": [false, true]
    },
    "retain_intermediate_calculation_columns": {
      "type": "boolean",
      "title": "Retain intermediate calculation columns, such as the bayes factors associated with each column in `comparisons`",
      "description": "The algorithm will run faster and use less resources if this is set to false.",
      "default": false,
      "examples": [false, true]
    },
    "comparisons": {
      "type": "array",
      "title": "A list specifying how records should be compared for probabalistic matching.  Each element is a dictionary",
      "minItems": 0,
      "items": {
        "type": "object",
        "title": "A comparison of input column(s) that is used for probabalistic matching",
        "additionalProperties": false,
        "properties": {
          "output_column_name": {
            "type": "string",
            "title": "The name used to refer to this comparison in the output dataset.  By default, Splink will set this to the name(s) of any input columns used in the comparison.  This key is most useful to give a clearer description to comparisons that use multiple input columns.  e.g. a location column that uses postcode and town may be named location",
            "description": "For a comparison column that uses a single input column, e.g. first_name, this will be set first_name. For comparison columns that use multiple columns, if left blank, this will be set to the concatenation of columns used.",
            "examples": ["first_name", "surname"]
          },
          "comparison_description": {
            "type": "string",
            "title": "An optional label to describe this comparison, to be used in charting outputs.",
            "examples": [
              "First name exact match",
              "Surname with middle levenshtein level"
            ]
          },
          "comparison_levels": {
            "type": "array",
            "title": "Comparison levels specify how input values should be compared.  Each level corresponds to an assessment of similarity, such as exact match, jaro winkler match, one side of the match being null, etc",
            "description": "Each comparison level represents a branch of a SQL case expression. They are specified in order of evaluation, each with a sql_condition that represents the branch of a case expression",
            "items": {
              "type": "object",
              "additionalProperties": false,
              "properties": {
                "sql_condition": {
                  "title": "A branch of a SQL case expression without WHEN and THEN e.g. 'jaro_winkler_sim(surname_l, surname_r) > 0.88'",
                  "type": "string",
                  "examples": [
                    "forename_l = forename_r",
                    "jaro_winkler_sim(surname_l, surname_r) > 0.88"
                  ]
                },
                "label_for_charts": {
                  "title": "A label for this comparson level, which will appear on charts as a reminder of what the level represts",
                  "type": "string",
                  "examples": ["exact", "postcode exact"]
                },
                "u_probability": {
                  "title": "the u probability for this comparison level - i.e. the proportion of records that match this level amongst truly non-matching records",
                  "type": "number",
                  "examples": [0.9]
                },
                "m_probability": {
                  "title": "the m probability for this comparison level - i.e. the proportion of records that match this level amongst truly matching records",
                  "type": "number",
                  "examples": [0.1]
                },
                "is_null_level": {
                  "title": "If true, m and u values will not be estimated and instead the match weight will be zero for this column.  See treatment of nulls here on page 356, quote '. Under this MAR assumption, we can simply ignore missing data.': https://imai.fas.harvard.edu/research/files/linkage.pdf",
                  "type": "boolean",
                  "default": false
                },
                "tf_adjustment_column": {
                  "title": "Make term frequency adjustments for this comparison level using this input column",
                  "type": "string",
                  "examples": ["first_name", "postcode"],
                  "default": null
                },
                "tf_adjustment_weight": {
                  "title": "Make term frequency adjustments using this weight. A weight of 1.0 is a full adjustment.  A weight of 0.0 is no adjustment.  A weight of 0.5 is a half adjustment",
                  "type": "number",
                  "default": 1.0,
                  "examples": ["first_name", "postcode"]
                },
                "tf_minimum_u_value": {
                  "title": "Where the term frequency adjustment implies a u value below this value, use this minimum value instead",
                  "description": "This prevents excessive weight being assigned to very unusual terms, such as a collision on a typo",
                  "type": "number",
                  "default": 0.0,
                  "examples": [1e-3, 1e-9]
                }
              },
              "required": ["sql_condition"]
            },
            "examples": [
              {
                "sql_condition": "first_name_l IS NULL OR first_name_r IS NULL",
                "label": "null",
                "null_level": true
              },
              {
                "sql_condition": "first_name_l = first_name_r",
                "label": "exact_match",
                "tf_adjustment_column": "first_name"
              },
              {
                "sql_condition": "ELSE",
                "label": "else"
              }
            ]
          }
        }
      }
    },
    "blocking_rules_to_generate_predictions": {
      "type": "array",
      "title": "A list of one or more blocking rules to apply. A cartesian join is applied if `blocking_rules_to_generate_predictions` is empty or not supplied.",
      "description": "Each rule is a SQL expression representing the blocking rule, which will be used to create a join.  The left table is aliased with `l` and the right table is aliased with `r`. For example, if you want to block on a `first_name` column, the blocking rule would be \n\n`l.first_name = r.first_name`.\n\n  To block on first name and the first letter of surname, it would be \n\n`l.first_name = r.first_name and substr(l.surname,1,1) = substr(r.surname,1,1)`. \n\nNote that splink deduplicates the comparisons generated by the blocking rules.\n\n If empty or not supplied, all comparisons between the input dataset(s) will be generated and blocking will not be used. For large input datasets, this will generally be computationally intractable because it will generate comparisons equal to the number of rows squared.",
      "default": [],
      "examples": [
        [
          "l.first_name = r.first_name AND l.surname = r.surname",
          "l.dob = r.dob"
        ]
      ],
      "items": {
        "type": "string",
        "title": "Each item in the array is a SQL expression represing a left join ON condition",
        "default": [],
        "examples": [
          [
            "l.first_name = r.first_name AND l.surname = r.surname",
            "l.dob = r.dob"
          ]
        ]
      }
    },
    "additional_columns_to_retain": {
      "type": "array",
      "title": "A list of columns not being used in the probabalistic matching comparisons that you want to include in your results.",
      "description": "By default, splink drops columns which are not used by any comparisons.  This gives you the option to retain columns which are not used by the model.  A common example is if the user has labelled data (training data) and wishes to retain the labels in the outputs",
      "default": [],
      "examples": [["cluster", "col_2"], ["other_information"]],
      "items": {
        "type": "string",
        "title": "Individual strings representing other columns to retain",
        "examples": ["cluster", "an_other_column"]
      }
    },
    "bayes_factor_column_prefix": {
      "type": "string",
      "title": "The prefix to use for the columns that will be created to store the bayes factors",
      "default": "bf_",
      "examples": ["bf_", "__bf__"]
    },
    "term_frequency_adjustment_column_prefix": {
      "type": "string",
      "title": "The prefix to use for the columns that will be created to store the term frequency adjustments",
      "default": "tf_",
      "examples": ["tf_", "__tf__"]
    },
    "comparison_vector_value_column_prefix": {
      "type": "string",
      "title": "The prefix to use for the columns that will be created to store the comparison vector values",
      "default": "gamma_",
      "examples": ["gamma_", "__gamma__"]
    },
    "sql_dialect": {
      "type": "string",
      "title": "The SQL dialect in which sql_conditions are written.  Must be a valid sqlglot dialect",
      "default": null,
<<<<<<< HEAD
      "examples": ["spark", "duckdb", "presto"]
    },
    "salting_partitions": {
      "type": "integer",
      "title": "Whether to add a salt to the blocking rules to more equally distribute workload of the creation of pairwise comparisons. If this is not supplied, no salt will be used. Read more at https://github.com/moj-analytical-services/splink/issues/527",
      "default": 1,
      "examples": [1, 10]
=======
      "examples": ["spark", "duckdb", "presto", "sqlite"],
      "enum": ["spark", "duckdb", "presto", "sqlite"]
>>>>>>> bf54a3b1
    }
  }
}<|MERGE_RESOLUTION|>--- conflicted
+++ resolved
@@ -224,18 +224,14 @@
       "type": "string",
       "title": "The SQL dialect in which sql_conditions are written.  Must be a valid sqlglot dialect",
       "default": null,
-<<<<<<< HEAD
-      "examples": ["spark", "duckdb", "presto"]
+      "examples": ["spark", "duckdb", "presto"],
+      "enum": ["spark", "duckdb", "presto", "sqlite"]
     },
     "salting_partitions": {
       "type": "integer",
       "title": "Whether to add a salt to the blocking rules to more equally distribute workload of the creation of pairwise comparisons. If this is not supplied, no salt will be used. Read more at https://github.com/moj-analytical-services/splink/issues/527",
       "default": 1,
       "examples": [1, 10]
-=======
-      "examples": ["spark", "duckdb", "presto", "sqlite"],
-      "enum": ["spark", "duckdb", "presto", "sqlite"]
->>>>>>> bf54a3b1
     }
   }
 }