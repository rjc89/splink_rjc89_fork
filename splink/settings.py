--- conflicted
+++ resolved
@@ -65,14 +65,10 @@
 
     @property
     def _source_dataset_column_name_is_required(self):
-<<<<<<< HEAD
-        return self._link_type != "dedupe_only"
-=======
         return self._link_type not in [
             "dedupe_only",
             "link_only_find_matches_to_new_records",
         ]
->>>>>>> e6d91b16
 
     @property
     def _source_dataset_column_name(self):
