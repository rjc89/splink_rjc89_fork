--- conflicted
+++ resolved
@@ -101,13 +101,8 @@
 
     def get_scored_comparisons(self, num_iterations=None):
 
-<<<<<<< HEAD
-        if num_iterations is None:
-            num_iterations=self.settings["max_iterations"]
-=======
         if not num_iterations:
             num_iterations = self.settings["max_iterations"]
->>>>>>> 6ba3c040
 
         df_comparison = self._get_df_comparison()
 
